--- conflicted
+++ resolved
@@ -4,7 +4,10 @@
 
 class Get:
     def __init__(self):
-        self.headers = {"User-Agent": "Mozilla/5.0", "Referer": "http://data.krx.co.kr/"}
+        self.headers = {
+            "User-Agent": "Mozilla/5.0", 
+            "Referer": "http://data.krx.co.kr/"
+        }
 
     def read(self, **params):
         resp = requests.get(self.url, headers=self.headers, params=params)
@@ -18,14 +21,10 @@
 
 class Post:
     def __init__(self, headers=None):
-<<<<<<< HEAD
-        self.headers = {"User-Agent": "Mozilla/5.0", "Referer": "http://data.krx.co.kr/"}
-=======
         self.headers = {
             "User-Agent": "Mozilla/5.0",
-            "Referer": "http://data.krx.co.kr/contents/MDC/MDI/mdiLoader/index.cmd?menuId=MDC0201020101"
+            "Referer": "http://data.krx.co.kr/"
         }
->>>>>>> e8be1e79
         if headers is not None:
             self.headers.update(headers)
 
